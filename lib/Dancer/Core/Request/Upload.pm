# ABSTRACT: class representing file uploads requests

package Dancer::Core::Request::Upload;
use Moo;
use Dancer::Core::Types;

use Carp;
use File::Spec;
use Dancer::FileUtils qw(open_file);

has filename => (
    is => 'rw',
    isa => Str,
);

has tempname => (
    is => 'rw',
    isa => Str,
);

has headers => (
    is => 'rw',
    isa => HashRef,
);

has size => (
    is => 'rw',
    isa => Num,
);

sub file_handle {
    my ($self) = @_;
    return $self->{_fh} if defined $self->{_fh};
    my $fh = open_file('<', $self->tempname);
    $self->{_fh} = $fh;
}

sub copy_to {
    my ($self, $target) = @_;
    require File::Copy;
    File::Copy::copy($self->{tempname}, $target);
}

sub link_to {
    my ($self, $target) = @_;
    CORE::link($self->{tempname}, $target);
}

sub content {
    my ($self, $layer) = @_;
    return $self->{_content}
      if defined $self->{_content};

    $layer = ':raw' unless $layer;

    my $content = undef;
    my $handle  = $self->file_handle;

    binmode($handle, $layer);

    while ($handle->read(my $buffer, 8192)) {
        $content .= $buffer;
    }

    $self->{_content} = $content;
}

sub basename {
    my ($self) = @_;
    require File::Basename;
    File::Basename::basename($self->filename);
}

sub type {
    my $self = shift;
    return $self->headers->{'Content-Type'};
}

1;
__END__
=pod

<<<<<<< HEAD
=head1 NAME

Dancer::Request::Upload - class representing file uploads requests

=======
>>>>>>> 732dd4b8
=head1 DESCRIPTION

This class implements a representation of file uploads for Dancer.
These objects are accesible within route handlers via the request->uploads
keyword. See L<Dancer::Request> for details.

=head1 METHODS

=over 4

=item filename

Returns the filename as sent by the client.

=item basename

Returns basename for "filename".

=item tempname

Returns the name of the temporary file the data has been saved to.

This will be in e.g. /tmp, and given a random name, with no file extension.

=item link_to

Creates a hard link to the temporary file. Returns true for success,
false for failure.

    $upload->link_to('/path/to/target');

=item file_handle

Returns a read-only file handle on the temporary file.

=item content

Returns a scalar containing the contents of the temporary file.

=item copy_to

Copies the temporary file using File::Copy. Returns true for success,
false for failure.

    $upload->copy_to('/path/to/target')

=item size

The size of the upload, in bytes.

=item headers

Returns a hash ref of the headers associated with this upload.

=item type

The Content-Type of this upload.

=back

<<<<<<< HEAD
=head1 AUTHORS

This module as been written by Alexis Sukrieh, heavily based on
L<Plack::Request::Upload>. Kudos to Plack authors.

=======
>>>>>>> 732dd4b8
=head1 SEE ALSO

L<Dancer>

=cut<|MERGE_RESOLUTION|>--- conflicted
+++ resolved
@@ -80,17 +80,14 @@
 __END__
 =pod
 
-<<<<<<< HEAD
 =head1 NAME
 
 Dancer::Request::Upload - class representing file uploads requests
 
-=======
->>>>>>> 732dd4b8
 =head1 DESCRIPTION
 
 This class implements a representation of file uploads for Dancer.
-These objects are accesible within route handlers via the request->uploads
+These objects are accessible within route handlers via the request->uploads
 keyword. See L<Dancer::Request> for details.
 
 =head1 METHODS
@@ -147,14 +144,11 @@
 
 =back
 
-<<<<<<< HEAD
 =head1 AUTHORS
 
 This module as been written by Alexis Sukrieh, heavily based on
 L<Plack::Request::Upload>. Kudos to Plack authors.
 
-=======
->>>>>>> 732dd4b8
 =head1 SEE ALSO
 
 L<Dancer>

package Dancer::Core::Runner;
# ABSTRACT: top-layer class that contains what is need to start a dancer app

use Moo;
use Dancer::Core::Types;
use Dancer::Core::MIME;
use Carp 'croak';

use Dancer::FileUtils;
use File::Basename;
use File::Spec;

with 'Dancer::Core::Role::Config';

# hooks will be applied at the end, when the hookable objects are instanciated,
# not before.
has postponed_hooks => (
    is => 'rw',
    isa => HashRef,
    default => sub { {} },
);

<<<<<<< HEAD
# the path to the caller script that is starting the app
# mandatory, because we use that to determine where the appdir is.
=======
# when the runner is created, it has to init the server instance
# according to the condiguration
sub BUILD {
    my ($self) = @_;

    my $server_name  = $self->config->{apphandler};
    my $server_class = "Dancer::Core::Server::${server_name}";

    eval "use $server_class";
    croak "Unable to load $server_class : $@" if $@;

    $self->server($server_class->new(
        host => $self->config->{host},
        port => $self->config->{port},
        is_daemon => $self->config->{is_daemon},
        runner => $self,
    ));
}

>>>>>>> 732dd4b8
has caller => (
    is => 'ro',
    isa => Str,
    required => 1,
    trigger => sub {
        my ($self, $script) = @_;
        $self->_build_location($script);
    },
);

has server => (
    is      => 'rw',
    isa     => ConsumerOf['Dancer::Core::Role::Server'],
    lazy    => 1,
    builder => '_build_server',
);

# when the runner is created, it has to init the server instance
# according to the configuration
sub _build_server {
    my $self         = shift;
    my $server_name  = $self->config->{apphandler};
    my $server_class = "Dancer::Core::Server::${server_name}";

    eval "use $server_class";
    croak "Unable to load $server_class : $@" if $@;

    return $server_class->new(
        host      => $self->config->{host},
        port      => $self->config->{port},
        is_daemon => $self->config->{is_daemon},
        runner    => $self,
    );
}

has mime_type => (
    is => 'rw',
    isa => InstanceOf["Dancer::Core::MIME"],
    default => sub { Dancer::Core::MIME->new(); },
);

sub _build_environment {
    $ENV{DANCER_ENVIRONMENT} || $ENV{PLACK_ENV} || 'development';
}

# our Config role needs a default_config hash
sub default_config {

    $ENV{PLACK_ENV} and
        $ENV{DANCER_APPHANDLER} = 'PSGI';

    my ($self) = @_;
    {   apphandler   => ($ENV{DANCER_APPHANDLER}   || 'Standalone'),
        content_type => ($ENV{DANCER_CONTENT_TYPE} || 'text/html'),
        charset      => ($ENV{DANCER_CHARSET}      || ''),
        warnings     => ($ENV{DANCER_WARNINGS}     || 0),
        traces       => ($ENV{DANCER_TRACES}       || 0),
        logger       => ($ENV{DANCER_LOGGER}       || 'console'),
        host         => ($ENV{DANCER_SERVER}       || '0.0.0.0'),
        port         => ($ENV{DANCER_PORT}         || '3000'),
        is_daemon    => ($ENV{DANCER_DAEMON}       || 0),
        appdir       => $self->location,
        import_warnings => 1,
    };
}

# the absolute path to the directory where the server started
has location => (
    is => 'rw',
    isa => Str,
    # make sure the path given is always absolute
    coerce => sub {
        my ($value) = @_;
        return File::Spec->rel2abs($value)
            if !File::Spec->file_name_is_absolute($value);
        return $value;
    },
);
sub _build_config_location { $_[0]->location }

sub _build_location {
    my ($self, $script) = @_;

    # default to the dir that contains the script...
    my $location = Dancer::FileUtils::dirname($script);

    # ... but we go one step upper if we find out we're in bin or public
    $location = Dancer::FileUtils::path( $location, '..' )
            if File::Basename::basename($location) eq 'bin'
            || File::Basename::basename($location) eq 'public';

    $self->location($location);
}

sub start {
    my ($self) = @_;
    my $server = $self->server;

    $_->finish for @{ $server->apps };

    # update the server config if needed
    my $port = $self->setting('server_port');
    my $host = $self->setting('server_host');
    my $is_daemon = $self->setting('server_is_daemon');

    $server->port($port) if defined $port;
    $server->host($host) if defined $host;
    $server->is_daemon($is_daemon) if defined $is_daemon;
    $server->start;
}

<<<<<<< HEAD
# Used by 'logger' to get a name from a Runner
sub name { "runner" }

1;
=======
1;

=head1 DESCRIPTION

Runs Dancer app.

=head1 ATTRIBUTES

=head2

Inherited from L<Dancer::Core::Role::Config>.

=head2 caller

The path to the caller script that is starting the app.

This is required in order to determine where the appdir is.

=head2 server

A read/write attribute to that holds the proper server.

It checks for an object that consumes the L<Dancer::Core::Role::Server> role.

=head2 mime_type

A read/write attribute that holds a L<Dancer::Core::MIME> object.

=head2 environment

The environment string. The options, in this order, are:

=over 4

=item * C<DANCER_ENVIRONMENT>

=item * C<PLACK_ENV>

=item * C<development>

=back

=head2 location

Absolute path to the directory where the server started.

=head1 METHODS

=head2 BUILD

The builder initializes the proper server instance (C<Dancer::Core::Server::*>)
and sets the C<server> attribute to it.

=head2 get_environment

Returns the environment. Same as C<< $object->environment >>.

=head2 default_config

It then sets up the default configuration.

=head2 config_location

Gets the location from the configuration. Same as C<< $object->location >>.

=head2 start

Runs C<finish> (to set everything up) on all of the server's applications. It
then Sets up the current server and starts it by calling its C<start> method.
>>>>>>> 732dd4b8
<|MERGE_RESOLUTION|>--- conflicted
+++ resolved
@@ -20,30 +20,8 @@
     default => sub { {} },
 );
 
-<<<<<<< HEAD
 # the path to the caller script that is starting the app
 # mandatory, because we use that to determine where the appdir is.
-=======
-# when the runner is created, it has to init the server instance
-# according to the condiguration
-sub BUILD {
-    my ($self) = @_;
-
-    my $server_name  = $self->config->{apphandler};
-    my $server_class = "Dancer::Core::Server::${server_name}";
-
-    eval "use $server_class";
-    croak "Unable to load $server_class : $@" if $@;
-
-    $self->server($server_class->new(
-        host => $self->config->{host},
-        port => $self->config->{port},
-        is_daemon => $self->config->{is_daemon},
-        runner => $self,
-    ));
-}
-
->>>>>>> 732dd4b8
 has caller => (
     is => 'ro',
     isa => Str,
@@ -155,13 +133,10 @@
     $server->start;
 }
 
-<<<<<<< HEAD
 # Used by 'logger' to get a name from a Runner
 sub name { "runner" }
 
 1;
-=======
-1;
 
 =head1 DESCRIPTION
 
@@ -230,4 +205,3 @@
 
 Runs C<finish> (to set everything up) on all of the server's applications. It
 then Sets up the current server and starts it by calling its C<start> method.
->>>>>>> 732dd4b8

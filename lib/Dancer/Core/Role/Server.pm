--- conflicted
+++ resolved
@@ -76,7 +76,6 @@
     };
 }
 
-<<<<<<< HEAD
 sub register_application {
     my ($self, $app) = @_;
     push @{ $self->apps }, $app;
@@ -87,8 +86,6 @@
     });
 }
 
-1;
-=======
 1;
 
 __END__
@@ -144,4 +141,3 @@
 reference.
 
 Please review L<PSGI> for more details on the protocol and how it works.
->>>>>>> 732dd4b8

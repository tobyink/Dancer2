package Dancer;

use strict;
use warnings;
use Carp;

use Dancer::Core::App;
use Dancer::Core::Server::Standalone;
use Dancer::Core::Hook;

our $VERSION   = '1.9999_01';
our $AUTHORITY = 'SUKRIA';

# TEMP REMOVE ME WHEN DANCER 2 IS READY
sub core_debug {
    my $msg = shift;
    chomp $msg;
    print STDERR "core: $msg\n";
}
# TEMP REMOVE ME WHEN DANCER 2 IS READY

use base 'Exporter';
our @EXPORT = qw(
    before
    dance
    get
    header
    param
    params
    pass
    prefix
    redirect
    start
    status
    var
    vars
);

#
# Dancer's syntax
#

#
# route handlers & friends
#

<<<<<<< HEAD
sub before {
    my $app = shift;
    $app->add_hook(Dancer::Core::Hook->new(name => 'before', code => $_[0]));
}

sub prefix { 
=======
sub prefix {
>>>>>>> 6c07b4ce
    my $app = shift;
    @_ == 1
      ? $app->prefix(@_)
      : $app->lexical_prefix(@_);
}

sub get {
    my $app = shift;
    $app->add_route(method => 'get',  regexp => $_[0], code => $_[1]);
    $app->add_route(method => 'head', regexp => $_[0], code => $_[1]);
}

sub post {
    my $app = shift;
    $app->add_route(
        method => 'post',
        regexp => $_[0],
        code   => $_[1]
    );
}

sub put {
    my $app = shift;
    $app->add_route(
        method => 'put',
        regexp => $_[0],
        code   => $_[1]
    );
}

sub del {
    my $app = shift;
    $app->add_route(
        method => 'delete',
        regexp => $_[0],
        code   => $_[1]
    );
}

sub options {
    my $app = shift;
    $app->add_route(
        method => 'options',
        regexp => $_[0],
        code   => $_[1]
    );
}

#
# Server startup
#

# access to the server singleton (and this is the only one singleton you will
# find in Dancer 2, if you wonder).
# will be populated on-the-fly when needed
sub server { }

# start the server
sub start {
    my $server = Dancer->server;
    $_->compile_hooks for @{ $server->apps };
    $server->start;
}
sub dance { goto &start }

#
# Response alterations
#

sub status {
    my $app = shift;
    $app->context->response->{status} = $_[0];
}

sub header {
    my $app = shift;
    push @{ $app->context->response->{headers} }, @_;
}

sub content_type {
    my $app = shift;
    _header($app, 'Content-Type' => $_[0]);
}

sub pass {
    my $app = shift;
    $app->context->response->{has_passed} = 1;
}

#
# Route handler helpers
#

sub params {
    my $app = shift;
    $app->context->request->params(@_);
}

sub param {
    my $app = shift;
    _params($app)->{$_[0]};
}

sub redirect {
    my $app = shift;
    my ($destination, $status) = @_;

    # RFC 2616 requires an absolute URI with a scheme,
    # turn the URI into that if it needs it

    # Scheme grammar as defined in RFC 2396
    #  scheme = alpha *( alpha | digit | "+" | "-" | "." )
    my $scheme_re = qr{ [a-z][a-z0-9\+\-\.]* }ix;
    if ($destination !~ m{^ $scheme_re : }x) {
        my $request = $app->context->request;
        $destination = $request->uri_for($destination, {}, 1);
    }

    # now we just have to wrap status and header:
    _status($app, $status || 302);
    _header($app, 'Location' => $destination);
}

sub vars {
    my $app = shift;
    $app->context->buffer;
}

sub var {
    my $app = shift;
    @_ == 2
      ? $app->context->buffer->{$_[0]} = $_[1]
      : $app->context->buffer->{$_[0]};
}

#
# private
#

sub _assert_is_context {
    my ($symbol, $app) = @_;

    croak "Function '$symbol' must be called from a route handler"
      unless defined $app->context;
}

sub import {
    my ($class, @args) = @_;
    my ($caller, $script) = caller;

    strict->import;
    utf8->import;

    my @final_args;
    my $syntax_only = 0;
    my $as_script   = 0;
    foreach (@args) {
        if ( $_ eq ':moose' ) {
            push @final_args, '!before', '!after';
        }
        elsif ( $_ eq ':tests' ) {
            push @final_args, '!pass';
        }
        elsif ( $_ eq ':syntax' ) {
            $syntax_only = 1;
        }
        elsif ($_ eq ':script') {
            $as_script = 1;
        } else {
            push @final_args, $_;
        }
    }

    # look if we already have a server instanciated
    my $server = Dancer->server;

    # never instanciated the server, should do it now
    if (not defined $server) {
        # TODO : should support multiple servers there, when the config is ready
        $server = Dancer::Core::Server::Standalone->new();

        # now bind that instance to the server symbol, for ever!
        { no strict 'refs'; no warnings 'redefine';
            *{"Dancer::server"} = sub { $server };
        }
    }

    # the app object
    my $app = Dancer::Core::App->new( name => $caller );

    core_debug "binding app to $caller";
    # bind the app to the caller
    {
        no strict 'refs';
        no warnings 'redefine';
        *{"${caller}::dancer_app"} = sub { $app };
    }

    # register the app within the server instance
    $server->register_application($app);

    # compile the DSL symbols to make them receive the $app
    # also, all the symbols meant to be used within a route handler
    # will check that there is a context running.
    my @global_dsl = qw(
        before 
        dance 
        del 
        get 
        options 
        post 
        prefix
        put 
        set 
        setting 
        start 
    );
    for my $symbol (@EXPORT) {
        my $orig_sub = _get_orig_symbol($symbol);
        my $new_sub  = sub {
            my $caller = caller;
            my $app = $caller->dancer_app;

            core_debug "[$caller] running '$symbol' with ".
                join(', ', map { defined $_ ? $_ : 'undef' } @_);

            _assert_is_context($symbol, $app)
                unless grep {/^$symbol$/} @global_dsl;

            $orig_sub->($app, @_);
        };
        {
            no strict 'refs';
            no warnings 'redefine';
            *{"Dancer::${symbol}"} = $new_sub;
        }
    }

    # now we can export them
    $class->export_to_level(1, $class, @final_args);
#
#    # if :syntax option exists, don't change settings
#    return if $syntax_only;
#
#    $as_script = 1 if $ENV{PLACK_ENV};
#
#    Dancer::GetOpt->process_args() if !$as_script;

    # TODO : should be in Dancer::App _init_script_dir($script);
#    Dancer::Config->load;
}

# we have to cache the original symbols, if Dancer is imported more
# than once, it's going to be bogus
my $_orig_dsl_symbols = {};
sub _get_orig_symbol {
    my ($symbol) = @_;

    # already saved this one, return it
    return $_orig_dsl_symbols->{$symbol}
        if exists $_orig_dsl_symbols->{$symbol};

    # first time, save the symbol
    my $orig;
    {
        no strict 'refs';
        $orig = *{"Dancer::${symbol}"}{CODE};

        # also bind the original symbol to a private name
        # in order to be able to call it manually from within Dancer.pm
        *{"Dancer::_${symbol}"} = $orig;
    }

    # return the newborn cache version
    return $_orig_dsl_symbols->{$symbol} = $orig;
}

1;<|MERGE_RESOLUTION|>--- conflicted
+++ resolved
@@ -44,16 +44,12 @@
 # route handlers & friends
 #
 
-<<<<<<< HEAD
 sub before {
     my $app = shift;
     $app->add_hook(Dancer::Core::Hook->new(name => 'before', code => $_[0]));
 }
 
-sub prefix { 
-=======
 sub prefix {
->>>>>>> 6c07b4ce
     my $app = shift;
     @_ == 1
       ? $app->prefix(@_)
